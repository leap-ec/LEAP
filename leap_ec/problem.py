--- conflicted
+++ resolved
@@ -150,15 +150,9 @@
         super().__init__(maximize)
         self.fitness_function = fitness_function
 
-<<<<<<< HEAD
-    def evaluate(self, individual, *args, **kwargs):
-
-        return self.fitness_function(individual.phenome, *args, **kwargs)
-=======
     def evaluate(self, phenome, *args, **kwargs):
-        
+
         return self.fitness_function(phenome, *args, **kwargs)
->>>>>>> 8e9c4db3
 
 
 ##############################
@@ -228,33 +222,18 @@
         super().__init__(maximize=maximize)
         self.command = command
         self.args = args[:] if args else []
-<<<<<<< HEAD
-
-    def evaluate(self, individual):
-        fitnesses = self.evaluate_multiple([ individual ])
-        assert(len(fitnesses) == 1)
-        return fitnesses[0]
-
-    def evaluate_multiple(self, individuals):
-        # Convert the phenomes into one big string
-        def phenome_to_str(p):
-            return ','.join([ str(x) for x in p ])
-        phenome_bytes = '\n'.join([ phenome_to_str(ind.phenome) for ind in individuals ]).encode()
-
-=======
-        
+
     def evaluate(self, phenome):
         fitnesses = self.evaluate_multiple([ phenome ])
         assert(len(fitnesses) == 1)
         return fitnesses[0]
-    
+
     def evaluate_multiple(self, phenomes, *args, **kwargs):
         # Convert the phenomes into one big string
         def phenome_to_str(p):
             return ','.join([ str(x) for x in p ])
         phenome_bytes = '\n'.join([ phenome_to_str(p) for p in phenomes ]).encode()
-        
->>>>>>> 8e9c4db3
+
         logger.debug(f"Input: {phenome_bytes}")
 
         # Start the external process and send the phenomes to its stdin
@@ -270,15 +249,9 @@
 
         out_strs = outs.split(b'\n')[:-1]  # Ignoring  trailing newline
         fitnesses = [ float(o) for o in out_strs]
-<<<<<<< HEAD
-
-        if len(fitnesses) != len(individuals):
-            raise RuntimeError(f"Expected to receive {len(individuals)} fitness values back from external simulation, but actually received {len(fitnesses)}.")
-=======
-        
+
         if len(fitnesses) != len(phenomes):
             raise RuntimeError(f"Expected to receive {len(phenomes)} fitness values back from external simulation, but actually received {len(fitnesses)}.")
->>>>>>> 8e9c4db3
 
         logger.debug(f"Fitnesses: {fitnesses}\n")
 
@@ -486,7 +459,7 @@
             self.log_writer = None
 
     def evaluate(self, phenome, *args, **kwargs):
-        
+
         # Expecting the individual to be passed in via kwargs
         assert('individual' in kwargs), "CooperativeProblem.evaluate() requires an 'individual' to be passed in via kwargs, but none was found.  Are you using an evaluation operator that supports passing individuals to problems (rather than just phenomes)?"
         individual = kwargs['individual']
@@ -521,7 +494,7 @@
     def evaluate_multiple(self, phenomes, individuals):
         """Evaluate multiple phenomes all at once, returning a list of fitness
         values.
-        
+
         By default this just calls `self.evaluate()` multiple times.  Override this
         if you need to, say, send a group of individuals off to parallel """
         return [ self.evaluate(p, individual=i) for p, i in zip(phenomes, individuals) ]
