--- conflicted
+++ resolved
@@ -1,21 +1,16 @@
-<<<<<<< HEAD
 """Cartesian genetic programming (CGP) representation.
 
 The CGPDecoder does most of the work here: it converts a linear genome
 into a graph structure, and wraps the latter in a CGPExecutable (which 
 knows how to execute the graph)."""
 
+from abc import ABC, abstractmethod
 from typing import Iterator, List
-=======
-"""Cartesian genetic programming (CGP) representation."""
-from abc import ABC, abstractmethod
-from typing import Iterator
->>>>>>> df847599
 
 import networkx as nx
 import numpy as np
 
-from leap_ec import ops
+from leap_ec import ops, context
 from leap_ec.decoder import Decoder
 from leap_ec.int_rep.initializers import create_int_vector
 from leap_ec.int_rep.ops import mutate_randint, individual_mutate_randint
@@ -631,40 +626,6 @@
 
 
 ##############################
-<<<<<<< HEAD
-# Class CGPGraphProb
-##############################
-class CGPGraphProbe():
-    """Visualize the graph for the best CGP individual in the population.
-    
-    """
-
-    def __init__(self, modulo=1, ax=None, context=context):
-        assert(modulo > 0)
-        assert(context is not None)
-        self.modulo = modulo
-        if ax is None:
-            ax = plt.subplot(111)
-        self.ax = ax
-        self.context = context
-
-    def __call__(self, population: List) -> List:
-        """Take a population, plot the best individual (if `step % modulo == 0`),
-        and return the population unmodified.
-        """
-        assert(population is not None)
-        assert ('leap' in self.context)
-        assert ('generation' in self.context['leap'])
-        step = self.context['leap']['generation']
-
-        if step % self.modulo == 0:
-            best = max(population)
-            plt.cla()
-            # TODO The default network viz is just a jumble of nodes; not helpful
-            nx.draw(best.decode().graph, ax=self.ax)
-
-        return population
-=======
 # Function cgp_genome_mutate()
 ##############################
 def cgp_genome_mutate(cgp_decoder,
@@ -716,4 +677,32 @@
         lambda x, y, p: np.minimum(255 * (y + 1)/(x + 1), 255 * (x + 1)/(y + 1)),
         lambda x, y, p: np.sqrt(np.abs(x**2 - p**2 + y**2 - p**2 )) % 255
     ]
->>>>>>> df847599
+
+class CGPGraphProbe():
+    """Visualize the graph for the best CGP individual in the population."""
+
+    def __init__(self, modulo=1, ax=None, context=context):
+        assert(modulo > 0)
+        assert(context is not None)
+        self.modulo = modulo
+        if ax is None:
+            ax = plt.subplot(111)
+        self.ax = ax
+        self.context = context
+
+    def __call__(self, population: List) -> List:
+        """Take a population, plot the best individual (if `step % modulo == 0`),
+        and return the population unmodified.
+        """
+        assert(population is not None)
+        assert ('leap' in self.context)
+        assert ('generation' in self.context['leap'])
+        step = self.context['leap']['generation']
+
+        if step % self.modulo == 0:
+            best = max(population)
+            plt.cla()
+            # TODO The default network viz is just a jumble of nodes; not helpful
+            nx.draw(best.decode().graph, ax=self.ax)
+
+        return population