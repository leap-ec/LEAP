--- conflicted
+++ resolved
@@ -8,13 +8,7 @@
 
 from leap.problem import ScalarProblem
 
-from leap import core
-
-<<<<<<< HEAD
-=======
-
-
->>>>>>> 09062bd4
+
 ##############################
 # Class Spheroid
 ##############################
@@ -82,17 +76,11 @@
 
     .. plot::
        :include-source:
-<<<<<<< HEAD
-   
+
        from leap import real_problems
        bounds = real_problems.Rastrigin.bounds  # Contains traditional bounds
        real_problems.plot_2d_problem(real_problems.Rastrigin(), xlim=bounds, ylim=bounds, granularity=0.025)
-=======
-
-       from leap import real
-       bounds = real.Rastrigin.bounds  # Contains traditional bounds
-       real.plot_2d_problem(real.Rastrigin(), xlim=bounds, ylim=bounds, granularity=0.025)
->>>>>>> 09062bd4
+
 
     """
 
@@ -690,17 +678,10 @@
 
     .. plot::
        :include-source:
-<<<<<<< HEAD
-   
+
        from leap import real_problems
        problem = real_problems.CosineFamilyProblem(alpha=1.0, global_optima_counts=[2, 2], local_optima_counts=[2, 2])
        real_problems.plot_2d_problem(problem, xlim=(0, 1), ylim=(0, 1), granularity=0.025);
-=======
-
-       from leap import real
-       problem = real.CosineFamilyProblem(alpha=1.0, global_optima_counts=[2, 2], local_optima_counts=[2, 2])
-       real.plot_2d_problem(problem, xlim=(0, 1), ylim=(0, 1), granularity=0.025);
->>>>>>> 09062bd4
 
     You can also specify axes explicitly (ex. by using `ax=plt.gca()`.  When plotting surfaces, you  must configure your
     axes to use `projection='3d'`.  Contour plots don't need 3D axes:
@@ -718,13 +699,8 @@
        real_problems.plot_2d_problem(real_problems.Rastrigin(), ax=plt.gca(), xlim=bounds, ylim=bounds)
 
        plt.subplot(122)
-<<<<<<< HEAD
        real_problems.plot_2d_problem(real_problems.Rastrigin(), ax=plt.gca(), kind='contour', xlim=bounds, ylim=bounds)
-       
-=======
-       real.plot_2d_problem(real.Rastrigin(), ax=plt.gca(), kind='contour', xlim=bounds, ylim=bounds)
-
->>>>>>> 09062bd4
+
     """
     def call(phenome):
         return problem.evaluate(phenome)
