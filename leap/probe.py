--- conflicted
+++ resolved
@@ -218,7 +218,6 @@
         problem = real_problems.CosineFamilyProblem(alpha=1.0, global_optima_counts=[2, 2], local_optima_counts=[2, 2])
 
         l = 10
-<<<<<<< HEAD
         pop_size = 10
         ea = generational_ea(generations=100, pop_size=pop_size,
                              individual_cls=core.Individual,
@@ -235,29 +234,6 @@
                                  ops.evaluate,
                                  ops.pool(size=pop_size)
                              ])
-=======
-        mutate_prob = 1/l
-        pop_size = 5
-        ea = simple_ea(evals=1000, pop_size=pop_size,
-                       individual_cls=core.Individual,
-                       decoder=core.IdentityDecoder(),
-                       problem=real.Spheroid(maximize=False),
-                       evaluate=op.evaluate,
-
-                       initialize=real.create_real_value_sequence(
-                           bounds=[[-5.12, 5.12]] * l
-                       ),
-
-                       step_notify_list=[plot_probe.set_step], # STEP NOTIFICATION: sets plot_probe's x-coordinate
-
-                       pipeline=[
-                           # PIPELINE: sets plot_probe's y-coordinate
-                           plot_probe,
-                           op.tournament(n=pop_size),
-                           op.cloning,
-                           op.mutate_gaussian(prob=mutate_prob, std=1.0)
-                       ])
->>>>>>> 09062bd4
         list(ea);
 
 
@@ -352,7 +328,6 @@
 
         l = 10
         pop_size = 10
-<<<<<<< HEAD
         ea = generational_ea(generations=50, pop_size=pop_size,
                              individual_cls=core.Individual,
 
@@ -364,28 +339,10 @@
                                  trajectory_probe,  # Insert the probe into the pipeline like so
                                  ops.tournament,
                                  ops.clone,
-                                 ops.mutate_gaussian(std=0.1),
+                                 ops.mutate_gaussian(std=0.1, hard_bounds=(0, 1)),
                                  ops.evaluate,
                                  ops.pool(size=pop_size)
                              ])
-=======
-        ea = simple_ea(evals=50, pop_size=pop_size,
-                       individual_cls=core.Individual,
-                       decoder=core.IdentityDecoder(),
-                       problem=real.Spheroid(maximize=False),
-                       evaluate=op.evaluate,
-
-                       initialize=real.create_real_value_sequence(
-                           bounds=[[0.4, 0.6]] * l
-                       ),
-
-                       pipeline=[
-                           trajectory_probe,  # Insert the probe into the pipeline like so
-                           op.tournament(n=pop_size),
-                           op.cloning,
-                           op.mutate_gaussian(prob=mutate_prob, std=0.1, hard_bounds=(0, 1))
-                       ])
->>>>>>> 09062bd4
         list(ea);
 
 
