--- conflicted
+++ resolved
@@ -5,20 +5,6 @@
     print_list : for pretty printing a list when pprint isn't sufficient.
 """
 import collections
-<<<<<<< HEAD
-=======
-
-def is_sequence(obj):
-    """ return True if obj is a sequence
-
-        Cribbed from https://stackoverflow.com/questions/2937114/python-check-if-an-object-is-a-sequence?lq=1
-
-        E.g., used to determine if gaussian mutation has a single specified
-        standard deviation, or a vector of standard deviations.
-    """
-    return isinstance(obj, collections.abc.Sequence)
->>>>>>> 09062bd4
-
 
 # ##############################
 # Function is_sequence
